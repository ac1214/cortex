--- conflicted
+++ resolved
@@ -77,14 +77,8 @@
 // returns relative paths to all files and empty directories.
 func readDirs(src string) ([]string, error) {
 	var files []string
-<<<<<<< HEAD
-	var err error
-
-	err = filepath.Walk(src, func(path string, f os.FileInfo, err error) error {
-=======
 
 	err := filepath.Walk(src, func(path string, f os.FileInfo, err error) error {
->>>>>>> e1ab5495
 		relativePath := strings.TrimPrefix(path, src)
 		if len(relativePath) > 0 {
 			files = append(files, relativePath)
@@ -124,11 +118,7 @@
 		return err
 	}
 
-<<<<<<< HEAD
-	if err = Fsync(pdir); err != nil {
-=======
 	if err = pdir.Sync(); err != nil {
->>>>>>> e1ab5495
 		pdir.Close()
 		return err
 	}
@@ -151,11 +141,7 @@
 		return err
 	}
 
-<<<<<<< HEAD
-	if err = Fsync(pdir); err != nil {
-=======
 	if err = pdir.Sync(); err != nil {
->>>>>>> e1ab5495
 		pdir.Close()
 		return err
 	}
