--- conflicted
+++ resolved
@@ -7,11 +7,8 @@
 * [CHANGE] Distributor: Apply `max_fetched_series_per_query` limit for `/series` API. #4683
 * [FEATURE] Ruler: Add `external_labels` option to tag all alerts with a given set of labels.
 * [FEATURE] Compactor: Add `-compactor.skip-blocks-with-out-of-order-chunks-enabled` configuration to mark blocks containing index with out-of-order chunks for no compact instead of halting the compaction
-<<<<<<< HEAD
+* [FEATURE] Querier/Query-Frontend: Add `-querier.per-step-stats-enabled` and `-frontend.cache-queryable-samples-stats` configurations to enable query sample statistics
 * [FEATURE] Add shuffle sharding for the compactor #4433
-=======
-* [FEATURE] Querier/Query-Frontend: Add `-querier.per-step-stats-enabled` and `-frontend.cache-queryable-samples-stats` configurations to enable query sample statistics
->>>>>>> 34a541f1
 
 ## 1.12.0 in progress
 
